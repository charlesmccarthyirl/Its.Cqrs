--- conflicted
+++ resolved
@@ -2,11 +2,8 @@
 // Licensed under the MIT license. See LICENSE file in the project root for full license information.
 
 using System;
-<<<<<<< HEAD
-=======
 using System.Threading.Tasks;
 using Microsoft.Its.Domain.Sql;
->>>>>>> 84193e55
 using Microsoft.Its.Domain.Tests;
 using NUnit.Framework;
 
@@ -17,25 +14,6 @@
     {
         private InMemoryEventStream eventStream;
 
-<<<<<<< HEAD
-        protected override void Configure(Configuration configuration, Action onSave = null)
-        {
-            configuration.UseInMemoryReservationService()
-                .UseInMemoryEventStore()
-                .UseEventBus(new FakeEventBus())
-                .UseDependency(_ => eventStream);
-        }
-
-        protected override IEventSourcedRepository<TAggregate> CreateRepository<TAggregate>(
-            Action onSave = null)
-        {
-            if (onSave != null)
-            {
-                eventStream.BeforeSave += (sender, @event) => onSave();
-            }
-
-            return Configuration.Current.Repository<TAggregate>();
-=======
         protected override void Configure(Configuration configuration)
         {
             configuration.UseInMemoryReservationService()
@@ -48,7 +26,6 @@
         {
             var reservationService = (InMemoryReservationService) Configuration.Current.ReservationService;
             return await reservationService.GetReservedValue(value, promoCode);
->>>>>>> 84193e55
         }
     }
 }