// Copyright (c) Microsoft. All rights reserved. 
// Licensed under the MIT license. See LICENSE file in the project root for full license information.

using FluentAssertions;
using Microsoft.Its.Domain.Testing;
using Microsoft.Its.Recipes;
using NUnit.Framework;
using System;
using System.Reactive.Disposables;
<<<<<<< HEAD
using System.Threading.Tasks;
=======
using System.Threading;
using System.Threading.Tasks;
using Microsoft.Its.Domain.Sql;
>>>>>>> 84193e55
using Test.Domain.Ordering;

namespace Microsoft.Its.Domain.Tests
{
    [TestFixture]
    public abstract class ReservationServiceTests
    {
        private CompositeDisposable disposables;
<<<<<<< HEAD
        protected abstract void Configure(Configuration configuration, Action onSave = null);
        protected abstract IEventSourcedRepository<TAggregate> CreateRepository<TAggregate>(
            Action onSave = null)
            where TAggregate : class, IEventSourced;

        private IReservationService CreateReservationService()
        {
            return Configuration.Current.ReservationService;
        }

        private IReservationQuery CreateReservationQuery()
        {
            return Configuration.Current.ReservationQuery();
        }

        [SetUp]
        public void SetUp()
        {
            // disable authorization checks
            Command<Order>.AuthorizeDefault = (order, command) => true;
            Command<CustomerAccount>.AuthorizeDefault = (account, command) => true;

            var configuration = new Configuration();
            Configure(configuration);
            disposables = new CompositeDisposable
            {
                ConfigurationContext.Establish(configuration),
                configuration,
                VirtualClock.Start()
            };
        }

=======
        protected static Action onSave;
        protected abstract void Configure(Configuration configuration);

        [SetUp]
        public void SetUp()
        {
            // disable authorization checks
            Command<Order>.AuthorizeDefault = (order, command) => true;
            Command<CustomerAccount>.AuthorizeDefault = (account, command) => true;

            var configuration = new Configuration();
            Configure(configuration);
            disposables = new CompositeDisposable
            {
                ConfigurationContext.Establish(configuration),
                configuration,
                VirtualClock.Start(),
                Disposable.Create(() => onSave = null)
            };
        }

>>>>>>> 84193e55
        [TearDown]
        public virtual void TearDown()
        {
            disposables.Dispose();
        }

        [Test]
        public void When_a_command_reserves_a_unique_value_then_a_subsequent_request_by_the_same_owner_succeeds()
        {
            // arrange
            var username = Any.CamelCaseName(5);

            // act
            var account1 = new CustomerAccount();
            var principal = new Customer
            {
                Name = Any.CamelCaseName()
            };
            account1.Apply(new RequestUserName
            {
                UserName = username,
                Principal = principal
            });
            account1.ConfirmSave();

            var account2 = new CustomerAccount();
            var secondAttempt = account2.Validate(new RequestUserName
            {
                UserName = username,
                Principal = principal
            });

            // assert
            secondAttempt.ShouldBeValid();
        }

        [Test]
        public void When_a_command_reserves_a_unique_value_then_a_subsequent_request_by_a_different_owner_fails()
        {
            // arrange
            var username = Any.CamelCaseName(5);

            // act
            var account1 = new CustomerAccount();
            account1.Apply(new RequestUserName
            {
                UserName = username,
                Principal = new Customer
                {
                    Name = Any.CamelCaseName()
                }
            });
            account1.ConfirmSave();

            var account2 = new CustomerAccount();
            var secondPrincipal = new Customer
            {
                Name = Any.CamelCaseName()
            };
            var secondAttempt = account2.Validate(new RequestUserName
            {
                UserName = username,
                Principal = secondPrincipal
            });

            // assert
            secondAttempt.ShouldBeInvalid(string.Format("The user name {0} is taken. Please choose another.", username));
        }

        [Test]
<<<<<<< HEAD
=======
        public async Task Only_one_of_multiple_concurrent_attempts_to_reserve_the_same_value_can_succeed()
        {
            var username = Any.CamelCaseName();
            var scope = Any.CamelCaseName();
            var barrier = new Barrier(2);
            onSave = () => barrier.SignalAndWait(2000);
            var reservationService = Configuration.Current.ReservationService;
            
            var attempt1 = Task.Run(async () => await reservationService.Reserve(username, scope, "owner-token1"));
            var attempt2 = Task.Run(async () => await reservationService.Reserve(username, scope, "owner-token2"));

            await Task.WhenAll(attempt1, attempt2);

            attempt1.Result.Should().Be(!attempt2.Result);
        }

        [Test]
        public async Task Only_one_of_multiple_concurrent_attempts_to_reserve_the_same_value_can_succeed_when_using_SynchronousReservationService()
        {
            var username = Any.CamelCaseName();
            var scope = Any.CamelCaseName();
            var barrier = new Barrier(2);
            onSave = () => barrier.SignalAndWait(2000);
#pragma warning disable 618
            var reservationService = (ISynchronousReservationService) Configuration.Current.ReservationService;
#pragma warning restore 618

            var attempt1 = Task.Run(() => reservationService.Reserve(username, scope, "owner-token1"));
            var attempt2 = Task.Run(() => reservationService.Reserve(username, scope, "owner-token2"));

            await Task.WhenAll(attempt1, attempt2);

            attempt1.Result.Should().Be(!attempt2.Result);
        }

        [Test]
>>>>>>> 84193e55
        public async Task When_a_value_is_confirmed_then_it_can_be_re_reserved_using_the_same_owner_token_because_idempotency()
        {
            // arrange
            var value = Any.FullName();
            var ownerToken = Any.Guid().ToString();
            var scope = "default-scope";
<<<<<<< HEAD
            var reservationService = CreateReservationService();
=======
            var reservationService = Configuration.Current.ReservationService;
>>>>>>> 84193e55
            await reservationService.Reserve(value, scope, ownerToken);
            await reservationService.Confirm(value, scope, ownerToken);

            // act
            var succeeded = await reservationService.Reserve(value, scope, ownerToken);

            // assert
            succeeded.Should().BeTrue("because idempotency");
        }

        [Test]
        public async Task When_a_value_is_confirmed_then_an_attempt_using_a_different_owner_token_to_reserve_it_again_throws()
        {
            // arrange
            var username = Any.Email();
            var ownerToken = Any.Email();
            var scope = "default-scope";
<<<<<<< HEAD
            var reservationService = CreateReservationService();
=======
            var reservationService = Configuration.Current.ReservationService;
>>>>>>> 84193e55
            await reservationService.Reserve(username, scope, ownerToken);
            await reservationService.Confirm(username, scope, ownerToken);

            // act
            var succeeded = await reservationService.Reserve(username, scope, ownerToken + "!");

            // assert
            succeeded.Should().BeFalse();
        }

        [Test]
        public async Task A_reservation_cannot_be_confirmed_using_the_wrong_owner_token()
        {
            // arrange
            var value = Any.FullName();
            var ownerToken = Any.Guid().ToString();
            var scope = "default-scope";
<<<<<<< HEAD
            var reservationService = CreateReservationService();
=======
            var reservationService = Configuration.Current.ReservationService;
>>>>>>> 84193e55
            await reservationService.Reserve(value, scope, ownerToken, TimeSpan.FromMinutes(5));

            // act
            var wrongOwnerToken = Any.Guid();
            var confirmed = reservationService.Confirm(value, scope, wrongOwnerToken.ToString()).Result;

            // assert
            confirmed.Should().BeFalse();
        }

        [Test]
        public async Task When_Confirm_is_called_for_a_nonexistent_reservation_then_it_returns_false()
        {
<<<<<<< HEAD
            var reservationService = CreateReservationService();
=======
            var reservationService = Configuration.Current.ReservationService;
>>>>>>> 84193e55

            var value = await reservationService.Confirm(Any.CamelCaseName(), Any.CamelCaseName(), Any.CamelCaseName());

            value.Should().BeFalse();
        }

        [Test]
        public async Task A_reservation_can_be_cancelled_using_its_owner_token()
        {
            // arrange
            var value = Any.FullName();
            var ownerToken = Any.Guid().ToString();
            var scope = "default-scope";
<<<<<<< HEAD
            var reservationService = CreateReservationService();
=======
            var reservationService = Configuration.Current.ReservationService;
>>>>>>> 84193e55
            await reservationService.Reserve(value, scope, ownerToken, TimeSpan.FromMinutes(5));

            // act
            await reservationService.Cancel(
                value: value,
                scope: scope,
                ownerToken: ownerToken);

            // assert
            // check that someone else can now reserve the same value
            var succeeded = await reservationService.Reserve(value, scope, Any.Guid().ToString(), TimeSpan.FromMinutes(5));

            succeeded.Should().BeTrue();
        }

        [Test]
        public async Task An_attempt_to_cancel_a_reservation_without_the_correct_owner_token_fails()
        {
            // arrange
            var value = Any.FullName();
            var ownerToken = Any.Guid().ToString();
            var scope = "default-scope";
<<<<<<< HEAD
            var reservationService = CreateReservationService();
=======
            var reservationService = Configuration.Current.ReservationService;
>>>>>>> 84193e55
            await reservationService.Reserve(value, scope, ownerToken, TimeSpan.FromMinutes(5));

            // act
            var wrongOwnerToken = Any.Guid().ToString();
            var cancelled = reservationService.Cancel(value, scope, wrongOwnerToken).Result;

            // assert
            cancelled.Should().BeFalse();
        }

        [Test]
        public async Task If_a_fixed_quantity_of_resource_had_been_depleted_then_reservations_cant_be_made()
        {
<<<<<<< HEAD
            var reservationService = CreateReservationService();
=======
            var reservationService = Configuration.Current.ReservationService;
>>>>>>> 84193e55

            // given a fixed quantity of some resource where the resource has been used
            var ownerToken = Any.Guid().ToString();
            var promoCode = "promo-code-" + Any.Guid();
            var reservedValue = Any.Guid().ToString();
            var userConfirmationCode = Any.Guid().ToString();
            await reservationService.Reserve(reservedValue, promoCode, reservedValue, TimeSpan.FromDays(-1));

            //act
            var result = await reservationService.ReserveAny(
                scope: promoCode,
                ownerToken: ownerToken,
                lease: TimeSpan.FromMinutes(-2), 
                confirmationToken: userConfirmationCode);

            result.Should().Be(reservedValue);
            await reservationService.Confirm(userConfirmationCode, promoCode, ownerToken);

            //assert
            result = await reservationService.ReserveAny(
                scope: promoCode,
                ownerToken: Any.FullName(),
                lease: TimeSpan.FromMinutes(2), 
                confirmationToken: Any.Guid().ToString());

            result.Should().BeNull();
        }
 
        [Test]
        public async Task Confirmation_token_cant_be_used_twice_by_different_owners_for_the_same_resource()
        {
<<<<<<< HEAD
            var reservationService = CreateReservationService();
=======
            var reservationService = Configuration.Current.ReservationService;
>>>>>>> 84193e55

            // given a fixed quantity of some resource where the resource has been used
            var word = Any.Word();
            var ownerToken = Any.Guid().ToString();
            var promoCode = "promo-code-" + word;
            var reservedValue = Any.Guid().ToString();
            var confirmationToken = Any.Guid().ToString();
            await reservationService.Reserve(reservedValue, promoCode, reservedValue, TimeSpan.FromDays(-1));
<<<<<<< HEAD
            await reservationService.Reserve(Any.Guid().ToString(), promoCode, reservedValue, TimeSpan.FromDays(-1));
=======
>>>>>>> 84193e55

            //act
            await reservationService.ReserveAny(
                scope: promoCode,
                ownerToken: ownerToken,
                confirmationToken: confirmationToken);

            //assert
            var result = await reservationService.ReserveAny(
                scope: promoCode,
                ownerToken: Any.FullName(),
                lease: TimeSpan.FromMinutes(2), 
                confirmationToken: confirmationToken);

            result.Should().BeNull();
        }

        [Test]
        public async Task When_confirmation_token_is_used_twice_for_the_same_unconfirmed_reservation_then_ReserveAny_extends_the_lease()
        {
<<<<<<< HEAD
            var reservationService = CreateReservationService();
=======
            var reservationService = Configuration.Current.ReservationService;
>>>>>>> 84193e55

            // given a fixed quantity of some resource where the resource has been used
            //todo:(this needs to be done via an interface rather then just calling reserve multiple times)
            var word = Any.Word();
            var ownerToken = Any.Guid().ToString();
            var promoCode = "promo-code-" + word;
            var reservedValue = Any.Guid().ToString();
            var confirmationToken = Any.Guid().ToString();
            await reservationService.Reserve(reservedValue, promoCode, reservedValue, TimeSpan.FromDays(-1));
            await reservationService.Reserve(Any.Guid().ToString(), promoCode, reservedValue, TimeSpan.FromDays(-1));

            //act
            var firstAttempt = await reservationService.ReserveAny(
                scope: promoCode,
                ownerToken: ownerToken,
                confirmationToken: confirmationToken);

            //assert
            var secondAttempt = await reservationService.ReserveAny(
                scope: promoCode,
                ownerToken: ownerToken,
                lease: TimeSpan.FromMinutes(2),
                confirmationToken: confirmationToken);

            secondAttempt.Should()
                         .NotBeNull()
                         .And
                         .Be(firstAttempt);
        }

        [Test]
        public async Task When_ReserveAny_is_called_for_a_scope_that_has_no_entries_at_all_then_it_returns_false()
        {
<<<<<<< HEAD
            var reservationService = CreateReservationService();
=======
            var reservationService = Configuration.Current.ReservationService;
>>>>>>> 84193e55

            var value = await reservationService.ReserveAny(Any.CamelCaseName(), Any.CamelCaseName(), TimeSpan.FromMinutes(1));

            value.Should().BeNull();
        }

        [Test]
        public async Task When_a_command_reserves_a_unique_value_but_it_expires_then_a_subsequent_request_by_a_different_actor_succeeds()
        {
            // arrange
            var username = Any.CamelCaseName(5);
            var scope = "UserName";
<<<<<<< HEAD
            await CreateReservationService().Reserve(username, scope, Any.CamelCaseName(), TimeSpan.FromMinutes(30));
=======
            await Configuration.Current.ReservationService.Reserve(username, scope, Any.CamelCaseName(), TimeSpan.FromMinutes(30));
>>>>>>> 84193e55

            // act
            VirtualClock.Current.AdvanceBy(TimeSpan.FromMinutes(32));

            var attempt = new CustomerAccount()
                .Validate(new RequestUserName
                {
                    UserName = username,
                    Principal = new Customer
                    {
                        Name = Any.CamelCaseName()
                    }
                });

            // assert
            attempt.ShouldBeValid();
<<<<<<< HEAD
            var reservation = await CreateReservationQuery().GetReservedValue(username, scope);
=======
            var reservation = await GetReservedValue(username, scope);
>>>>>>> 84193e55
            reservation.Expiration.Should().Be(Clock.Now().AddMinutes(1));
        }

        [Test]
        public async Task Reservations_can_be_placed_for_one_of_a_fixed_quantity_of_a_resource()
        {
<<<<<<< HEAD
            var reservationService = CreateReservationService();
=======
            var reservationService = Configuration.Current.ReservationService;
>>>>>>> 84193e55

            // given a fixed quantity of some resource, e.g. promo codes:
            var ownerToken = "ownerToken-" + Any.Guid();
            var promoCode = "promo-code-" + Any.Guid();
            var reservedValue = "reservedValue-" + Any.Guid();
            var confirmationToken = "userConfirmationCode-" + Any.Guid();
            await reservationService.Reserve(reservedValue, promoCode, reservedValue, TimeSpan.FromDays(-1));

            //act
            var result = await reservationService.ReserveAny(
                scope: promoCode,
                ownerToken: ownerToken,
                lease: TimeSpan.FromMinutes(2),
                confirmationToken: confirmationToken);

            result.Should().Be(reservedValue);

            await reservationService.Confirm(confirmationToken, promoCode, ownerToken);

            // assert
<<<<<<< HEAD
            var reservation = await CreateReservationQuery().GetReservedValue(reservedValue, promoCode);
=======
            var reservation = await GetReservedValue(reservedValue, promoCode);
>>>>>>> 84193e55
            reservation.Expiration.Should().NotHaveValue();
        }

        [Test]
        public async Task The_value_returned_by_the_reservation_service_can_be_used_for_confirmation()
        {
<<<<<<< HEAD
            var reservationService = CreateReservationService();
=======
            var reservationService = Configuration.Current.ReservationService;
>>>>>>> 84193e55

            // given a fixed quantity of some resource, e.g. promo codes:
            var ownerToken = "owner-token-" + Any.Email();
            var promoCode = "promo-code-" + Any.Guid();
            var reservedValue = Any.Email();
            await reservationService.Reserve(reservedValue,
                scope: promoCode,
                ownerToken: ownerToken,
                lease: TimeSpan.FromDays(-1));

            //act
            var value = await reservationService.ReserveAny(
                scope: promoCode,
                ownerToken: ownerToken,
                lease: TimeSpan.FromMinutes(2));

            value.Should().NotBeNull();

            await reservationService.Confirm(value, promoCode, ownerToken);

            // assert
<<<<<<< HEAD
            var reservation = await CreateReservationQuery().GetReservedValue(reservedValue, promoCode);
=======
            var reservation = await GetReservedValue(reservedValue, promoCode);
>>>>>>> 84193e55
            reservation.Expiration.Should().NotHaveValue();
            reservation.ConfirmationToken.Should().Be(value);
        }

        [Test]
        public async Task When_the_aggregate_is_saved_then_the_reservation_is_confirmed()
        {
            // arrange
            var username = Any.Email();

            var account = new CustomerAccount();
            account.Apply(new RequestUserName
            {
                UserName = username,
                Principal = new Customer(username)
            });
            Configuration.Current.EventBus.Subscribe(new UserNameConfirmer());
<<<<<<< HEAD
            var repository = CreateRepository<CustomerAccount>();
=======
            var repository = Configuration.Current.Repository<CustomerAccount>();
>>>>>>> 84193e55

            // act
            await repository.Save(account);

            // assert
<<<<<<< HEAD
            var reservation = await CreateReservationQuery().GetReservedValue(username, "UserName");
            reservation.Expiration.Should().NotHaveValue();
        }
    }

    public class UserNameConfirmer : IHaveConsequencesWhen<CustomerAccount.UserNameAcquired>
=======
            var reservation = await GetReservedValue(username, "UserName");
            reservation.Expiration.Should().NotHaveValue();
        }

        protected abstract Task<ReservedValue> GetReservedValue(string value, string promoCode);
    }

#pragma warning disable 618
    public class UserNameConfirmer : IHaveConsequencesWhen<CustomerAccount.UserNameAcquired>
#pragma warning restore 618
>>>>>>> 84193e55
    {
        public void HaveConsequences(CustomerAccount.UserNameAcquired @event)
        {
            Configuration.Current.ReservationService.Confirm(
                @event.UserName,
                "UserName",
                @event.UserName).Wait();
        }
    }
}<|MERGE_RESOLUTION|>--- conflicted
+++ resolved
@@ -7,13 +7,9 @@
 using NUnit.Framework;
 using System;
 using System.Reactive.Disposables;
-<<<<<<< HEAD
-using System.Threading.Tasks;
-=======
 using System.Threading;
 using System.Threading.Tasks;
 using Microsoft.Its.Domain.Sql;
->>>>>>> 84193e55
 using Test.Domain.Ordering;
 
 namespace Microsoft.Its.Domain.Tests
@@ -22,40 +18,6 @@
     public abstract class ReservationServiceTests
     {
         private CompositeDisposable disposables;
-<<<<<<< HEAD
-        protected abstract void Configure(Configuration configuration, Action onSave = null);
-        protected abstract IEventSourcedRepository<TAggregate> CreateRepository<TAggregate>(
-            Action onSave = null)
-            where TAggregate : class, IEventSourced;
-
-        private IReservationService CreateReservationService()
-        {
-            return Configuration.Current.ReservationService;
-        }
-
-        private IReservationQuery CreateReservationQuery()
-        {
-            return Configuration.Current.ReservationQuery();
-        }
-
-        [SetUp]
-        public void SetUp()
-        {
-            // disable authorization checks
-            Command<Order>.AuthorizeDefault = (order, command) => true;
-            Command<CustomerAccount>.AuthorizeDefault = (account, command) => true;
-
-            var configuration = new Configuration();
-            Configure(configuration);
-            disposables = new CompositeDisposable
-            {
-                ConfigurationContext.Establish(configuration),
-                configuration,
-                VirtualClock.Start()
-            };
-        }
-
-=======
         protected static Action onSave;
         protected abstract void Configure(Configuration configuration);
 
@@ -77,7 +39,6 @@
             };
         }
 
->>>>>>> 84193e55
         [TearDown]
         public virtual void TearDown()
         {
@@ -148,8 +109,6 @@
         }
 
         [Test]
-<<<<<<< HEAD
-=======
         public async Task Only_one_of_multiple_concurrent_attempts_to_reserve_the_same_value_can_succeed()
         {
             var username = Any.CamelCaseName();
@@ -186,18 +145,13 @@
         }
 
         [Test]
->>>>>>> 84193e55
         public async Task When_a_value_is_confirmed_then_it_can_be_re_reserved_using_the_same_owner_token_because_idempotency()
         {
             // arrange
             var value = Any.FullName();
             var ownerToken = Any.Guid().ToString();
             var scope = "default-scope";
-<<<<<<< HEAD
-            var reservationService = CreateReservationService();
-=======
-            var reservationService = Configuration.Current.ReservationService;
->>>>>>> 84193e55
+            var reservationService = Configuration.Current.ReservationService;
             await reservationService.Reserve(value, scope, ownerToken);
             await reservationService.Confirm(value, scope, ownerToken);
 
@@ -215,11 +169,7 @@
             var username = Any.Email();
             var ownerToken = Any.Email();
             var scope = "default-scope";
-<<<<<<< HEAD
-            var reservationService = CreateReservationService();
-=======
-            var reservationService = Configuration.Current.ReservationService;
->>>>>>> 84193e55
+            var reservationService = Configuration.Current.ReservationService;
             await reservationService.Reserve(username, scope, ownerToken);
             await reservationService.Confirm(username, scope, ownerToken);
 
@@ -237,11 +187,7 @@
             var value = Any.FullName();
             var ownerToken = Any.Guid().ToString();
             var scope = "default-scope";
-<<<<<<< HEAD
-            var reservationService = CreateReservationService();
-=======
-            var reservationService = Configuration.Current.ReservationService;
->>>>>>> 84193e55
+            var reservationService = Configuration.Current.ReservationService;
             await reservationService.Reserve(value, scope, ownerToken, TimeSpan.FromMinutes(5));
 
             // act
@@ -255,11 +201,7 @@
         [Test]
         public async Task When_Confirm_is_called_for_a_nonexistent_reservation_then_it_returns_false()
         {
-<<<<<<< HEAD
-            var reservationService = CreateReservationService();
-=======
-            var reservationService = Configuration.Current.ReservationService;
->>>>>>> 84193e55
+            var reservationService = Configuration.Current.ReservationService;
 
             var value = await reservationService.Confirm(Any.CamelCaseName(), Any.CamelCaseName(), Any.CamelCaseName());
 
@@ -273,11 +215,7 @@
             var value = Any.FullName();
             var ownerToken = Any.Guid().ToString();
             var scope = "default-scope";
-<<<<<<< HEAD
-            var reservationService = CreateReservationService();
-=======
-            var reservationService = Configuration.Current.ReservationService;
->>>>>>> 84193e55
+            var reservationService = Configuration.Current.ReservationService;
             await reservationService.Reserve(value, scope, ownerToken, TimeSpan.FromMinutes(5));
 
             // act
@@ -300,11 +238,7 @@
             var value = Any.FullName();
             var ownerToken = Any.Guid().ToString();
             var scope = "default-scope";
-<<<<<<< HEAD
-            var reservationService = CreateReservationService();
-=======
-            var reservationService = Configuration.Current.ReservationService;
->>>>>>> 84193e55
+            var reservationService = Configuration.Current.ReservationService;
             await reservationService.Reserve(value, scope, ownerToken, TimeSpan.FromMinutes(5));
 
             // act
@@ -318,11 +252,7 @@
         [Test]
         public async Task If_a_fixed_quantity_of_resource_had_been_depleted_then_reservations_cant_be_made()
         {
-<<<<<<< HEAD
-            var reservationService = CreateReservationService();
-=======
-            var reservationService = Configuration.Current.ReservationService;
->>>>>>> 84193e55
+            var reservationService = Configuration.Current.ReservationService;
 
             // given a fixed quantity of some resource where the resource has been used
             var ownerToken = Any.Guid().ToString();
@@ -354,11 +284,7 @@
         [Test]
         public async Task Confirmation_token_cant_be_used_twice_by_different_owners_for_the_same_resource()
         {
-<<<<<<< HEAD
-            var reservationService = CreateReservationService();
-=======
-            var reservationService = Configuration.Current.ReservationService;
->>>>>>> 84193e55
+            var reservationService = Configuration.Current.ReservationService;
 
             // given a fixed quantity of some resource where the resource has been used
             var word = Any.Word();
@@ -367,10 +293,6 @@
             var reservedValue = Any.Guid().ToString();
             var confirmationToken = Any.Guid().ToString();
             await reservationService.Reserve(reservedValue, promoCode, reservedValue, TimeSpan.FromDays(-1));
-<<<<<<< HEAD
-            await reservationService.Reserve(Any.Guid().ToString(), promoCode, reservedValue, TimeSpan.FromDays(-1));
-=======
->>>>>>> 84193e55
 
             //act
             await reservationService.ReserveAny(
@@ -391,11 +313,7 @@
         [Test]
         public async Task When_confirmation_token_is_used_twice_for_the_same_unconfirmed_reservation_then_ReserveAny_extends_the_lease()
         {
-<<<<<<< HEAD
-            var reservationService = CreateReservationService();
-=======
-            var reservationService = Configuration.Current.ReservationService;
->>>>>>> 84193e55
+            var reservationService = Configuration.Current.ReservationService;
 
             // given a fixed quantity of some resource where the resource has been used
             //todo:(this needs to be done via an interface rather then just calling reserve multiple times)
@@ -429,11 +347,7 @@
         [Test]
         public async Task When_ReserveAny_is_called_for_a_scope_that_has_no_entries_at_all_then_it_returns_false()
         {
-<<<<<<< HEAD
-            var reservationService = CreateReservationService();
-=======
-            var reservationService = Configuration.Current.ReservationService;
->>>>>>> 84193e55
+            var reservationService = Configuration.Current.ReservationService;
 
             var value = await reservationService.ReserveAny(Any.CamelCaseName(), Any.CamelCaseName(), TimeSpan.FromMinutes(1));
 
@@ -446,11 +360,7 @@
             // arrange
             var username = Any.CamelCaseName(5);
             var scope = "UserName";
-<<<<<<< HEAD
-            await CreateReservationService().Reserve(username, scope, Any.CamelCaseName(), TimeSpan.FromMinutes(30));
-=======
             await Configuration.Current.ReservationService.Reserve(username, scope, Any.CamelCaseName(), TimeSpan.FromMinutes(30));
->>>>>>> 84193e55
 
             // act
             VirtualClock.Current.AdvanceBy(TimeSpan.FromMinutes(32));
@@ -467,22 +377,14 @@
 
             // assert
             attempt.ShouldBeValid();
-<<<<<<< HEAD
-            var reservation = await CreateReservationQuery().GetReservedValue(username, scope);
-=======
             var reservation = await GetReservedValue(username, scope);
->>>>>>> 84193e55
             reservation.Expiration.Should().Be(Clock.Now().AddMinutes(1));
         }
 
         [Test]
         public async Task Reservations_can_be_placed_for_one_of_a_fixed_quantity_of_a_resource()
         {
-<<<<<<< HEAD
-            var reservationService = CreateReservationService();
-=======
-            var reservationService = Configuration.Current.ReservationService;
->>>>>>> 84193e55
+            var reservationService = Configuration.Current.ReservationService;
 
             // given a fixed quantity of some resource, e.g. promo codes:
             var ownerToken = "ownerToken-" + Any.Guid();
@@ -503,22 +405,14 @@
             await reservationService.Confirm(confirmationToken, promoCode, ownerToken);
 
             // assert
-<<<<<<< HEAD
-            var reservation = await CreateReservationQuery().GetReservedValue(reservedValue, promoCode);
-=======
             var reservation = await GetReservedValue(reservedValue, promoCode);
->>>>>>> 84193e55
             reservation.Expiration.Should().NotHaveValue();
         }
 
         [Test]
         public async Task The_value_returned_by_the_reservation_service_can_be_used_for_confirmation()
         {
-<<<<<<< HEAD
-            var reservationService = CreateReservationService();
-=======
-            var reservationService = Configuration.Current.ReservationService;
->>>>>>> 84193e55
+            var reservationService = Configuration.Current.ReservationService;
 
             // given a fixed quantity of some resource, e.g. promo codes:
             var ownerToken = "owner-token-" + Any.Email();
@@ -540,11 +434,7 @@
             await reservationService.Confirm(value, promoCode, ownerToken);
 
             // assert
-<<<<<<< HEAD
-            var reservation = await CreateReservationQuery().GetReservedValue(reservedValue, promoCode);
-=======
             var reservation = await GetReservedValue(reservedValue, promoCode);
->>>>>>> 84193e55
             reservation.Expiration.Should().NotHaveValue();
             reservation.ConfirmationToken.Should().Be(value);
         }
@@ -562,24 +452,12 @@
                 Principal = new Customer(username)
             });
             Configuration.Current.EventBus.Subscribe(new UserNameConfirmer());
-<<<<<<< HEAD
-            var repository = CreateRepository<CustomerAccount>();
-=======
             var repository = Configuration.Current.Repository<CustomerAccount>();
->>>>>>> 84193e55
 
             // act
             await repository.Save(account);
 
             // assert
-<<<<<<< HEAD
-            var reservation = await CreateReservationQuery().GetReservedValue(username, "UserName");
-            reservation.Expiration.Should().NotHaveValue();
-        }
-    }
-
-    public class UserNameConfirmer : IHaveConsequencesWhen<CustomerAccount.UserNameAcquired>
-=======
             var reservation = await GetReservedValue(username, "UserName");
             reservation.Expiration.Should().NotHaveValue();
         }
@@ -590,7 +468,6 @@
 #pragma warning disable 618
     public class UserNameConfirmer : IHaveConsequencesWhen<CustomerAccount.UserNameAcquired>
 #pragma warning restore 618
->>>>>>> 84193e55
     {
         public void HaveConsequences(CustomerAccount.UserNameAcquired @event)
         {
